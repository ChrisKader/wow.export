/*!
	wow.export (https://github.com/Kruithne/wow.export)
	Authors: Kruithne <kruithne@gmail.com>
	License: MIT
 */

// BUILD_RELEASE will be set globally by Terser during bundling allowing us
// to discern a production build. However, for debugging builds it will throw
// a ReferenceError without the following check. Any code that only runs when
// BUILD_RELEASE is set to false will be removed as dead-code during compile.
BUILD_RELEASE = typeof BUILD_RELEASE !== 'undefined';

/**
 * crash() is used to inform the user that the application has exploded.
 * It is purposely global and primitive as we have no idea what state
 * the application will be in when it is called.
 * @param {string} errorCode
 * @param {string} errorText
 */
let isCrashed = false;
crash = (errorCode, errorText) => {
	// Prevent a never-ending cycle of depression.
	if (isCrashed)
		return;

	isCrashed = true;

	// Replace the entire markup with just that from the <noscript> block.
	const errorMarkup = document.querySelector('noscript').innerHTML;
	const body = document.querySelector('body');
	body.innerHTML = errorMarkup;

	// Keep the logo, because that's cool.
	const logo = document.createElement('div');
	logo.setAttribute('id', 'logo-background');
	document.body.appendChild(logo);

	const setText = (id, text) => document.querySelector(id).textContent = text;

	// Show build version/flavour/ID.
	const manifest = nw.App.manifest;
	setText('#crash-screen-version', 'v' + manifest.version);
	setText('#crash-screen-flavour', manifest.flavour);
	setText('#crash-screen-build', manifest.guid);

	// Display our error code/text.
	setText('#crash-screen-text-code', errorCode);
	setText('#crash-screen-text-message', errorText);

	// getErrorDump is set as a global function by the log module.
	// This is used to get the contents of the runtime log without depending on the module.
	if (typeof getErrorDump === 'function')
		getErrorDump().then(data => setText('#crash-screen-log', data));

	// If we can, emit a global event to the application informing of the crash.
	if (core)
		core.events.emit('crash');
};

// Debugging reloader.
if (!BUILD_RELEASE) {
	window.addEventListener('keyup', e => {
		if (e.code === 'F5')
			chrome.runtime.reload();
	});
}

// Register crash handlers.
process.on('unhandledRejection', e => crash('ERR_UNHANDLED_REJECTION', e.message));
process.on('uncaughtException', e => crash('ERR_UNHANDLED_EXCEPTION', e.message));

// Imports
const os = require('os');
const path = require('path');
const constants = require('./js/constants');
const generics = require('./js/generics');
const updater = require('./js/updater');
const core = require('./js/core');
const listfile = require('./js/casc/listfile');
const log = require('./js/log');
const config = require('./js/config');
const tactKeys = require('./js/casc/tact-keys');
const blender = require('./js/blender');
const fsp = require('fs').promises;
const TestRunner = require('./js/iat/test-runner');
const ExportHelper = require('./js/casc/export-helper');
const ExternalLinks = require('./js/external-links');
const textureRibbon = require('./js/ui/texture-ribbon');

require('./js/components/listbox');
require('./js/components/listboxb');
require('./js/components/itemlistbox');
require('./js/components/checkboxlist');
require('./js/components/menu-button');
require('./js/components/file-field');
require('./js/components/slider');
require('./js/components/model-viewer');
require('./js/components/map-viewer');
<<<<<<< HEAD
require('./js/components/data-table');
=======
require('./js/components/resize-layer');
require('./js/components/context-menu');
>>>>>>> 78223bc0

const TabTextures = require('./js/ui/tab-textures');
const TabItems = require('./js/ui/tab-items');
require('./js/ui/source-select');
require('./js/ui/tab-audio');
require('./js/ui/tab-videos');
require('./js/ui/tab-text.js');
require('./js/ui/tab-models');
require('./js/ui/tab-maps');
<<<<<<< HEAD
require('./js/ui/tab-items');
require('./js/ui/tab-db2');
=======

const RCPServer = require('./js/rcp/rcp-server');
>>>>>>> 78223bc0

const win = nw.Window.get();
win.setProgressBar(-1); // Reset taskbar progress in-case it's stuck.
win.on('close', () => process.exit()); // Ensure we exit when window is closed.

// Prevent files from being dropped onto the window. These are over-written
// later but we disable here to prevent them working if init fails.
window.ondragover = e => { e.preventDefault(); return false; };
window.ondrop = e => { e.preventDefault(); return false; };

// Launch DevTools for debug builds.
if (!BUILD_RELEASE)
	win.showDevTools();

// Force all links to open in the users default application.
document.addEventListener('click', function(e) {
	if (!e.target.matches('[data-external]'))
		return;

	e.preventDefault();
	ExternalLinks.open(e.target.getAttribute('data-external'));
});

(async () => {
	// Wait for the DOM to be loaded.
	if (document.readyState === 'loading')
		await new Promise(resolve => document.addEventListener('DOMContentLoaded', resolve));

	// Append the application version to the title bar.
	document.title += ' v' + nw.App.manifest.version;

	// Interlink error handling for Vue.
	Vue.config.errorHandler = err => crash('ERR_VUE', err.message);

	// Initialize Vue.
	core.view = new Vue({
		el: '#container',
		data: core.view,
		methods: {
			/**
			 * Invoked when the user chooses to manually install the Blender add-on.
			 */
			openBlenderAddonFolder: function() {
				blender.openAddonDirectory();
			},

			/**
			 * Invoked when the user chooses to automatically install the Blender add-on.
			 */
			installBlenderAddon: function() {
				blender.startAutomaticInstall();
			},

			/**
			 * Opens the runtime application log from the application data directory.
			 */
			openRuntimeLog() {
				log.openRuntimeLog();
			},

			/**
			 * Initiate the integration tests.
			 */
			async runIntegrationTests() {
				this.setScreen('loading', true);

				this.loadingTitle = 'Running integration tests...';
				this.loadingProgress = 'Initializing';
				this.loadPct = 0;

				const runner = new TestRunner();
				await runner.run();

				this.showPreviousScreen();
				core.setToast('success', 'Integration tests have completed, see runtime log for results.', { 'View Log': () => log.openRuntimeLog() });

				// Reset the load progress (to hide Windows taskbar progress).
				this.loadPct = -1;
			},

			/**
			 * Mark all WMO groups to the given state.
			 * @param {boolean} state 
			 */
			setAllWMOGroups: function(state) {
				if (this.modelViewerWMOGroups) {
					for (const node of this.modelViewerWMOGroups)
						node.checked = state;
				}
			},

			/**
			 * Mark all geosets to the given state.
			 * @param {boolean} state 
			 */
			setAllGeosets: function(state) {
				if (this.modelViewerGeosets) {
					for (const node of this.modelViewerGeosets)
						node.checked = state;
				}
			},

			/**
			 * Mark all item types to the given state.
			 * @param {boolean} state 
			 */
			setAllItemTypes: function(state) {
				for (const entry of this.itemViewerTypeMask)
					entry.checked = state;
			},

			/**
			 * Return a tag for a given product.
			 * @param {string} product 
			 */
			getProductTag: function(product) {
				const entry = constants.PRODUCTS.find(e => e.product === product);
				return entry ? entry.tag : 'Unknown';
			},

			/**
			 * Set the currently active screen.
			 * If `preserve` is true, the current screen ID will be pushed further onto the stack.
			 * showPreviousScreen() can be used to return to it. If false, overwrites screenStack[0].
			 * @param {string} screenID 
			 * @param {boolean} preserve
			 */
			setScreen: function(screenID, preserve = false) {
				this.loadPct = -1; // Ensure we reset if coming from a loading screen.
				
				if (preserve) {
					if (this.screenStack[0] !== screenID)
						this.screenStack.unshift(screenID);
				} else {
					this.$set(this.screenStack, 0, screenID);
				}
			},

			/**
			 * Show the loading screen with a given message.
			 * @param {string} text Defaults to 'Loading, please wait'
			 */
			showLoadScreen: function(text) {
				this.setScreen('loading');
				this.loadingTitle = text || 'Loading, please wait...';
			},

			/**
			 * Remove the active screen from the screen stack, effectively returning to the
			 * 'previous' screen. Has no effect if there are no more screens in the stack.
			 */
			showPreviousScreen: function() {
				if (this.screenStack.length > 1)
					this.screenStack.shift();
			},

			/**
			 * Invoked when a toast option is clicked.
			 * The tag is passed to our global event emitter.
			 * @param {string} tag 
			 */
			handleToastOptionClick: function(func) {
				this.toast = null;
				
				if (typeof func === 'function')
					func();
			},

			/**
			 * Invoked when a user cancels a model override filter.
			 */
			removeOverrideModels: function() {
				this.overrideModelList = [];
				this.overrideModelName = '';
			},

			/**
			 * Invoked when a user cancels a texture override filter.
			 */
			removeOverrideTextures: function() {
				this.overrideTextureList = [];
				this.overrideTextureName = '';
			},

			/**
			 * Invoked when the user manually selects a CDN region.
			 * @param {object} region 
			 */
			setSelectedCDN: function(region) {
				this.selectedCDNRegion = region;
				this.lockCDNRegion = true;
				this.config.sourceSelectUserRegion = region.tag;
			},

			/**
			 * Emit an event using the global event emitter.
			 * @param {string} tag
			 * @param {object} event
			 */
			click: function(tag, event, ...params) {
				if (!event.target.classList.contains('disabled'))
					core.events.emit('click-' + tag, ...params);
			},

			/**
			 * Pass-through function to emit events from reactive markup.
			 * @param {string} tag 
			 * @param  {...any} params 
			 */
			emit: function(tag, ...params) {
				core.events.emit(tag, ...params);
			},

			/**
			 * Hide the toast bar.
			 * @param {boolean} userCancel
			 */
			hideToast: function(userCancel = false) {
				core.hideToast(userCancel)
			},

			/**
			 * Restart the application.
			 */
			restartApplication: function() {
				chrome.runtime.reload();
			},

			/**
			 * Invoked when the texture ribbon element on the model viewer
			 * fires a resize event.
			 */
			onTextureRibbonResize: function(width) {
				textureRibbon.onResize(width);
			},

			/**
			 * Switches to the textures tab and filters for the given file.
			 * @param {number} fileDataID 
			 */
			goToTexture: function(fileDataID) {
				const view = core.view;
				view.setScreen('tab-textures');

				// Directly preview the requested file, even if it's not in the listfile.
				TabTextures.previewTextureByID(fileDataID);

				// Since we're doing a direct preview, we need to reset the users current
				// selection, so if they hit export, they get the expected result.
				view.selectionTextures.splice(0);

				// Despite direct preview, *attempt* to filter for the file as well.
				if (view.config.listfileShowFileDataIDs) {
					// If the user has fileDataIDs shown, filter by that.
					if (view.config.regexFilters)
						view.userInputFilterTextures = '\\[' + fileDataID + '\\]';
					else
						view.userInputFilterTextures = '[' + fileDataID + ']';
				} else {
					// Without fileDataIDs, lookup the texture name and filter by that.
					const fileName = listfile.getByID(fileDataID);
					if (fileName !== undefined)
						view.userInputFilterTextures = listfile.getByID(fileName);
					else if (view.config.enableUnknownFiles)
						view.userInputFilterTextures = listfile.formatUnknownFile(fileDataID, '.blp');
				}
			},

			/**
			 * Copy given data as text to the system clipboard.
			 * @param {string} data 
			 */
			copyToClipboard: function(data) {
				nw.Clipboard.get().set(data.toString(), 'text');
			},

			/**
			 * Get the external export path for a given file.
			 * @param {string} file 
			 * @returns {string}
			 */
			getExportPath: function(file) {
				return ExportHelper.getExportPath(file);
			},

			/**
			 * Returns a reference to the external links module.
			 * @returns {ExternalLinks}
			 */
			getExternalLink: function() {
				return ExternalLinks;
			},

			/**
			 * Invoked when the user selects the models button on an item.
			 * @param {object} item 
			 */
			viewModels: function(item) {
				TabItems.viewItemModels(item);
			},

			/**
			 * Invoked when the user selects the textures button on an item.
			 * @param {object} item 
			 */
			viewTextures: function(item) {
				TabItems.viewItemTextures(item);
			}
		},

		computed: {
			/**
			 * Returns true if the export directory contains spaces.
			 * @returns {boolean}
			 */
			isExportPathConcerning: function() {
				return !!this.config?.exportDirectory?.match(/\s/g);
			},

			/**
			 * Returns true if the editing config directory contains spaces.
			 * @returns {boolean}
			 */
			isEditExportPathConcerning: function() {
				return !!this.configEdit?.exportDirectory?.match(/\s/g);
			},

			/**
			 * Returns the currently 'active' screen, which is first on the stack.
			 */
			screen: function() {
				return this.screenStack[0];
			},

			/**
			 * Returns the cache size formatted as a file size.
			 */
			cacheSizeFormatted: function() {
				return generics.filesize(this.cacheSize);
			},

			/**
			 * Returns an Array of available locale keys.
			 */
			availableLocaleKeys: function() {
				return Object.keys(this.availableLocale.flags);
			},

			/**
			 * Return the locale key for the configured CASC locale.
			 */
			selectedLocaleKey: function() {
				for (const [key, flag] of Object.entries(this.availableLocale.flags)) {
					if (flag === this.config.cascLocale)
						return key;
				}

				return 'unUN';
			},

			/**
			 * Return the formatted duration of the selected track on the sound player.
			 */
			soundPlayerDurationFormatted: function() {
				return generics.formatPlaybackSeconds(this.soundPlayerDuration);
			},

			/**
			 * Return the formatted current seek of the selected track on the sound player.
			 */
			soundPlayerSeekFormatted: function() {
				return generics.formatPlaybackSeconds(this.soundPlayerSeek * this.soundPlayerDuration);
			},

			/**
			 * Returns the maximum amount of pages needed for the texture ribbon.
			 * @returns {number}
			 */
			textureRibbonMaxPages: function() {
				return Math.ceil(this.textureRibbonStack.length / this.textureRibbonSlotCount);
			},

			/**
			 * Returns the texture ribbon stack array subject to paging.
			 * @returns {Array}
			 */
			textureRibbonDisplay: function() {
				const startIndex = this.textureRibbonPage * this.textureRibbonSlotCount;
				return this.textureRibbonStack.slice(startIndex, startIndex + this.textureRibbonSlotCount);
			}
		},

		watch: {
			/**
			 * Invoked when the active 'screen' is changed.
			 * @param {string} val 
			 */
			screen: function(val) {
				core.events.emit('screen-' + val);
			},

			/**
			 * Invoked when the active loading percentage is changed.
			 * @param {float} val 
			 */
			loadPct: function(val) {
				win.setProgressBar(val);
			},

			/**
			 * Invoked when the core CASC instance is changed.
			 */
			casc: function() {
				core.events.emit('casc-source-changed');
			}
		}
	});

	// Log some basic information for potential diagnostics.
	const manifest = nw.App.manifest;
	const cpus = os.cpus();
	log.write('wow.export has started v%s %s [%s]', manifest.version, manifest.flavour, manifest.guid);
	log.write('Host %s (%s), CPU %s (%d cores), Memory %s / %s', os.platform, os.arch, cpus[0].model, cpus.length, generics.filesize(os.freemem), generics.filesize(os.totalmem));
	log.write('INSTALL_PATH %s DATA_PATH %s', constants.INSTALL_PATH, constants.DATA_PATH);

	// Load configuration.
	await config.load();

	// Set-up default export directory if none configured.
	if (core.view.config.exportDirectory === '') {
		core.view.config.exportDirectory = path.join(os.homedir(), 'wow.export');
		log.write('No export directory set, setting to %s', core.view.config.exportDirectory);
	}

	// Set-up proper drag/drop handlers.
	let dropStack = 0;
	window.ondragenter = e => {
		e.preventDefault();

		// Converting local files while busy shouldn't end badly, but it seems
		// weird to let people do this on loading screens.
		if (core.view.isBusy)
			return false;

		dropStack++;

		// We're already showing a prompt, don't re-process it.
		if (core.view.fileDropPrompt !== null)
			return false;

		const files = e.dataTransfer.files;
		if (files.length > 0) {
			const handler = core.getDropHandler(files[0].path);
			if (handler) {
				// Since dataTransfer.files is a FileList, we need to iterate it the old fashioned way.
				let count = 0;
				for (const file of files) {
					const check = file.name.toLowerCase();
					if (handler.ext.some(ext => check.endsWith(ext)))
						count++;
				}

				if (count > 0)
					core.view.fileDropPrompt = handler.prompt(count);
			} else {
				core.view.fileDropPrompt = 'That file cannot be converted.';
			}
		}

		return false;
	};

	window.ondrop = e => {
		e.preventDefault();
		core.view.fileDropPrompt = null;

		const files = e.dataTransfer.files;
		if (files.length > 0) {
			const handler = core.getDropHandler(files[0].path);
			if (handler) {
				// Since dataTransfer.files is a FileList, we need to iterate it the old fashioned way.
				const include = [];
				for (const file of files) {
					const check = file.name.toLowerCase();
					if (handler.ext.some(ext => check.endsWith(ext)))
						include.push(file.path);
				}

				if (include.length > 0)
					handler.process(include);
			}
		}
		return false;
	};

	window.ondragleave = e => {
		e.preventDefault();

		// Window drag events trigger for all elements. Ensure that there is currently
		// nothing being dragged once the dropStack is empty.
		dropStack--;
		if (dropStack === 0)
			core.view.fileDropPrompt = null;
	};

	//window.ondragover = e => { e.preventDefault(); return false; };
	//window.ondrop = e => { e.preventDefault(); return false; };

	// Load cachesize, a file used to track the overall size of the cache directory
	// without having to calculate the real size before showing to users. Fast and reliable.
	fsp.readFile(constants.CACHE.SIZE, 'utf8').then(data => {
		core.view.cacheSize = Number(data) || 0;
	}).catch(() => {}).finally(() => {
		let updateTimer = -1;

		// Create a watcher programmatically *after* assigning the initial value
		// to prevent a needless file write by triggering itself during init.
		core.view.$watch('cacheSize', function(nv) {
			// Clear any existing timer running.
			clearTimeout(updateTimer);

			// We buffer this call by SIZE_UPDATE_DELAY so that we're not writing
			// to the file constantly during heavy cache usage. Postponing until
			// next tick would not help due to async and potential IO/net delay.
			updateTimer = setTimeout(() => {
				fsp.writeFile(constants.CACHE.SIZE, nv.toString(), 'utf8');
			}, constants.CACHE.SIZE_UPDATE_DELAY);
		});
	});

	// Load/update BLTE decryption keys.
	tactKeys.load();

	// Check for updates (without blocking).
	if (BUILD_RELEASE) {
		updater.checkForUpdates().then(updateAvailable => {
			if (updateAvailable) {
				// Update is available, prompt to update. If user declines,
				// begin checking the local Blender add-on version.
				core.setToast('info', 'A new update is available. You should update, it\'s probably really cool!', {
					'Update Now': () => updater.applyUpdate(),
					'Maybe Later': () => blender.checkLocalVersion()
				}, -1, false);
			} else {
				// No update available, start checking Blender add-on.
				blender.checkLocalVersion();
			}
		});
	} else {
		// Debug mode, go straight to Blender add-on check.
		blender.checkLocalVersion();
	}

	// Load the changelog when the user opens the screen.
	core.events.on('screen-changelog', () => {
		setImmediate(async () => {
			const element = document.getElementById('changelog-text');

			if (BUILD_RELEASE) {
				try {
					const text = await fsp.readFile('./src/CHANGELOG.md', 'utf8');
					element.textContent = text;
				} catch (e) {
					element.textContent = 'Error loading changelog';
				}
			} else {
				element.textContent = 'Cannot load changelog in DEBUG mode';
			}
		});
	});

	// Set source select as the currently active interface screen.
	core.view.setScreen('source-select');

	// Initiate RCP.
	core.rcp = new RCPServer();
	core.rcp.load();
})();<|MERGE_RESOLUTION|>--- conflicted
+++ resolved
@@ -1,698 +1,692 @@
-/*!
-	wow.export (https://github.com/Kruithne/wow.export)
-	Authors: Kruithne <kruithne@gmail.com>
-	License: MIT
- */
-
-// BUILD_RELEASE will be set globally by Terser during bundling allowing us
-// to discern a production build. However, for debugging builds it will throw
-// a ReferenceError without the following check. Any code that only runs when
-// BUILD_RELEASE is set to false will be removed as dead-code during compile.
-BUILD_RELEASE = typeof BUILD_RELEASE !== 'undefined';
-
-/**
- * crash() is used to inform the user that the application has exploded.
- * It is purposely global and primitive as we have no idea what state
- * the application will be in when it is called.
- * @param {string} errorCode
- * @param {string} errorText
- */
-let isCrashed = false;
-crash = (errorCode, errorText) => {
-	// Prevent a never-ending cycle of depression.
-	if (isCrashed)
-		return;
-
-	isCrashed = true;
-
-	// Replace the entire markup with just that from the <noscript> block.
-	const errorMarkup = document.querySelector('noscript').innerHTML;
-	const body = document.querySelector('body');
-	body.innerHTML = errorMarkup;
-
-	// Keep the logo, because that's cool.
-	const logo = document.createElement('div');
-	logo.setAttribute('id', 'logo-background');
-	document.body.appendChild(logo);
-
-	const setText = (id, text) => document.querySelector(id).textContent = text;
-
-	// Show build version/flavour/ID.
-	const manifest = nw.App.manifest;
-	setText('#crash-screen-version', 'v' + manifest.version);
-	setText('#crash-screen-flavour', manifest.flavour);
-	setText('#crash-screen-build', manifest.guid);
-
-	// Display our error code/text.
-	setText('#crash-screen-text-code', errorCode);
-	setText('#crash-screen-text-message', errorText);
-
-	// getErrorDump is set as a global function by the log module.
-	// This is used to get the contents of the runtime log without depending on the module.
-	if (typeof getErrorDump === 'function')
-		getErrorDump().then(data => setText('#crash-screen-log', data));
-
-	// If we can, emit a global event to the application informing of the crash.
-	if (core)
-		core.events.emit('crash');
-};
-
-// Debugging reloader.
-if (!BUILD_RELEASE) {
-	window.addEventListener('keyup', e => {
-		if (e.code === 'F5')
-			chrome.runtime.reload();
-	});
-}
-
-// Register crash handlers.
-process.on('unhandledRejection', e => crash('ERR_UNHANDLED_REJECTION', e.message));
-process.on('uncaughtException', e => crash('ERR_UNHANDLED_EXCEPTION', e.message));
-
-// Imports
-const os = require('os');
-const path = require('path');
-const constants = require('./js/constants');
-const generics = require('./js/generics');
-const updater = require('./js/updater');
-const core = require('./js/core');
-const listfile = require('./js/casc/listfile');
-const log = require('./js/log');
-const config = require('./js/config');
-const tactKeys = require('./js/casc/tact-keys');
-const blender = require('./js/blender');
-const fsp = require('fs').promises;
-const TestRunner = require('./js/iat/test-runner');
-const ExportHelper = require('./js/casc/export-helper');
-const ExternalLinks = require('./js/external-links');
-const textureRibbon = require('./js/ui/texture-ribbon');
-
-require('./js/components/listbox');
-require('./js/components/listboxb');
-require('./js/components/itemlistbox');
-require('./js/components/checkboxlist');
-require('./js/components/menu-button');
-require('./js/components/file-field');
-require('./js/components/slider');
-require('./js/components/model-viewer');
-require('./js/components/map-viewer');
-<<<<<<< HEAD
-require('./js/components/data-table');
-=======
-require('./js/components/resize-layer');
-require('./js/components/context-menu');
->>>>>>> 78223bc0
-
-const TabTextures = require('./js/ui/tab-textures');
-const TabItems = require('./js/ui/tab-items');
-require('./js/ui/source-select');
-require('./js/ui/tab-audio');
-require('./js/ui/tab-videos');
-require('./js/ui/tab-text.js');
-require('./js/ui/tab-models');
-require('./js/ui/tab-maps');
-<<<<<<< HEAD
-require('./js/ui/tab-items');
-require('./js/ui/tab-db2');
-=======
-
-const RCPServer = require('./js/rcp/rcp-server');
->>>>>>> 78223bc0
-
-const win = nw.Window.get();
-win.setProgressBar(-1); // Reset taskbar progress in-case it's stuck.
-win.on('close', () => process.exit()); // Ensure we exit when window is closed.
-
-// Prevent files from being dropped onto the window. These are over-written
-// later but we disable here to prevent them working if init fails.
-window.ondragover = e => { e.preventDefault(); return false; };
-window.ondrop = e => { e.preventDefault(); return false; };
-
-// Launch DevTools for debug builds.
-if (!BUILD_RELEASE)
-	win.showDevTools();
-
-// Force all links to open in the users default application.
-document.addEventListener('click', function(e) {
-	if (!e.target.matches('[data-external]'))
-		return;
-
-	e.preventDefault();
-	ExternalLinks.open(e.target.getAttribute('data-external'));
-});
-
-(async () => {
-	// Wait for the DOM to be loaded.
-	if (document.readyState === 'loading')
-		await new Promise(resolve => document.addEventListener('DOMContentLoaded', resolve));
-
-	// Append the application version to the title bar.
-	document.title += ' v' + nw.App.manifest.version;
-
-	// Interlink error handling for Vue.
-	Vue.config.errorHandler = err => crash('ERR_VUE', err.message);
-
-	// Initialize Vue.
-	core.view = new Vue({
-		el: '#container',
-		data: core.view,
-		methods: {
-			/**
-			 * Invoked when the user chooses to manually install the Blender add-on.
-			 */
-			openBlenderAddonFolder: function() {
-				blender.openAddonDirectory();
-			},
-
-			/**
-			 * Invoked when the user chooses to automatically install the Blender add-on.
-			 */
-			installBlenderAddon: function() {
-				blender.startAutomaticInstall();
-			},
-
-			/**
-			 * Opens the runtime application log from the application data directory.
-			 */
-			openRuntimeLog() {
-				log.openRuntimeLog();
-			},
-
-			/**
-			 * Initiate the integration tests.
-			 */
-			async runIntegrationTests() {
-				this.setScreen('loading', true);
-
-				this.loadingTitle = 'Running integration tests...';
-				this.loadingProgress = 'Initializing';
-				this.loadPct = 0;
-
-				const runner = new TestRunner();
-				await runner.run();
-
-				this.showPreviousScreen();
-				core.setToast('success', 'Integration tests have completed, see runtime log for results.', { 'View Log': () => log.openRuntimeLog() });
-
-				// Reset the load progress (to hide Windows taskbar progress).
-				this.loadPct = -1;
-			},
-
-			/**
-			 * Mark all WMO groups to the given state.
-			 * @param {boolean} state 
-			 */
-			setAllWMOGroups: function(state) {
-				if (this.modelViewerWMOGroups) {
-					for (const node of this.modelViewerWMOGroups)
-						node.checked = state;
-				}
-			},
-
-			/**
-			 * Mark all geosets to the given state.
-			 * @param {boolean} state 
-			 */
-			setAllGeosets: function(state) {
-				if (this.modelViewerGeosets) {
-					for (const node of this.modelViewerGeosets)
-						node.checked = state;
-				}
-			},
-
-			/**
-			 * Mark all item types to the given state.
-			 * @param {boolean} state 
-			 */
-			setAllItemTypes: function(state) {
-				for (const entry of this.itemViewerTypeMask)
-					entry.checked = state;
-			},
-
-			/**
-			 * Return a tag for a given product.
-			 * @param {string} product 
-			 */
-			getProductTag: function(product) {
-				const entry = constants.PRODUCTS.find(e => e.product === product);
-				return entry ? entry.tag : 'Unknown';
-			},
-
-			/**
-			 * Set the currently active screen.
-			 * If `preserve` is true, the current screen ID will be pushed further onto the stack.
-			 * showPreviousScreen() can be used to return to it. If false, overwrites screenStack[0].
-			 * @param {string} screenID 
-			 * @param {boolean} preserve
-			 */
-			setScreen: function(screenID, preserve = false) {
-				this.loadPct = -1; // Ensure we reset if coming from a loading screen.
-				
-				if (preserve) {
-					if (this.screenStack[0] !== screenID)
-						this.screenStack.unshift(screenID);
-				} else {
-					this.$set(this.screenStack, 0, screenID);
-				}
-			},
-
-			/**
-			 * Show the loading screen with a given message.
-			 * @param {string} text Defaults to 'Loading, please wait'
-			 */
-			showLoadScreen: function(text) {
-				this.setScreen('loading');
-				this.loadingTitle = text || 'Loading, please wait...';
-			},
-
-			/**
-			 * Remove the active screen from the screen stack, effectively returning to the
-			 * 'previous' screen. Has no effect if there are no more screens in the stack.
-			 */
-			showPreviousScreen: function() {
-				if (this.screenStack.length > 1)
-					this.screenStack.shift();
-			},
-
-			/**
-			 * Invoked when a toast option is clicked.
-			 * The tag is passed to our global event emitter.
-			 * @param {string} tag 
-			 */
-			handleToastOptionClick: function(func) {
-				this.toast = null;
-				
-				if (typeof func === 'function')
-					func();
-			},
-
-			/**
-			 * Invoked when a user cancels a model override filter.
-			 */
-			removeOverrideModels: function() {
-				this.overrideModelList = [];
-				this.overrideModelName = '';
-			},
-
-			/**
-			 * Invoked when a user cancels a texture override filter.
-			 */
-			removeOverrideTextures: function() {
-				this.overrideTextureList = [];
-				this.overrideTextureName = '';
-			},
-
-			/**
-			 * Invoked when the user manually selects a CDN region.
-			 * @param {object} region 
-			 */
-			setSelectedCDN: function(region) {
-				this.selectedCDNRegion = region;
-				this.lockCDNRegion = true;
-				this.config.sourceSelectUserRegion = region.tag;
-			},
-
-			/**
-			 * Emit an event using the global event emitter.
-			 * @param {string} tag
-			 * @param {object} event
-			 */
-			click: function(tag, event, ...params) {
-				if (!event.target.classList.contains('disabled'))
-					core.events.emit('click-' + tag, ...params);
-			},
-
-			/**
-			 * Pass-through function to emit events from reactive markup.
-			 * @param {string} tag 
-			 * @param  {...any} params 
-			 */
-			emit: function(tag, ...params) {
-				core.events.emit(tag, ...params);
-			},
-
-			/**
-			 * Hide the toast bar.
-			 * @param {boolean} userCancel
-			 */
-			hideToast: function(userCancel = false) {
-				core.hideToast(userCancel)
-			},
-
-			/**
-			 * Restart the application.
-			 */
-			restartApplication: function() {
-				chrome.runtime.reload();
-			},
-
-			/**
-			 * Invoked when the texture ribbon element on the model viewer
-			 * fires a resize event.
-			 */
-			onTextureRibbonResize: function(width) {
-				textureRibbon.onResize(width);
-			},
-
-			/**
-			 * Switches to the textures tab and filters for the given file.
-			 * @param {number} fileDataID 
-			 */
-			goToTexture: function(fileDataID) {
-				const view = core.view;
-				view.setScreen('tab-textures');
-
-				// Directly preview the requested file, even if it's not in the listfile.
-				TabTextures.previewTextureByID(fileDataID);
-
-				// Since we're doing a direct preview, we need to reset the users current
-				// selection, so if they hit export, they get the expected result.
-				view.selectionTextures.splice(0);
-
-				// Despite direct preview, *attempt* to filter for the file as well.
-				if (view.config.listfileShowFileDataIDs) {
-					// If the user has fileDataIDs shown, filter by that.
-					if (view.config.regexFilters)
-						view.userInputFilterTextures = '\\[' + fileDataID + '\\]';
-					else
-						view.userInputFilterTextures = '[' + fileDataID + ']';
-				} else {
-					// Without fileDataIDs, lookup the texture name and filter by that.
-					const fileName = listfile.getByID(fileDataID);
-					if (fileName !== undefined)
-						view.userInputFilterTextures = listfile.getByID(fileName);
-					else if (view.config.enableUnknownFiles)
-						view.userInputFilterTextures = listfile.formatUnknownFile(fileDataID, '.blp');
-				}
-			},
-
-			/**
-			 * Copy given data as text to the system clipboard.
-			 * @param {string} data 
-			 */
-			copyToClipboard: function(data) {
-				nw.Clipboard.get().set(data.toString(), 'text');
-			},
-
-			/**
-			 * Get the external export path for a given file.
-			 * @param {string} file 
-			 * @returns {string}
-			 */
-			getExportPath: function(file) {
-				return ExportHelper.getExportPath(file);
-			},
-
-			/**
-			 * Returns a reference to the external links module.
-			 * @returns {ExternalLinks}
-			 */
-			getExternalLink: function() {
-				return ExternalLinks;
-			},
-
-			/**
-			 * Invoked when the user selects the models button on an item.
-			 * @param {object} item 
-			 */
-			viewModels: function(item) {
-				TabItems.viewItemModels(item);
-			},
-
-			/**
-			 * Invoked when the user selects the textures button on an item.
-			 * @param {object} item 
-			 */
-			viewTextures: function(item) {
-				TabItems.viewItemTextures(item);
-			}
-		},
-
-		computed: {
-			/**
-			 * Returns true if the export directory contains spaces.
-			 * @returns {boolean}
-			 */
-			isExportPathConcerning: function() {
-				return !!this.config?.exportDirectory?.match(/\s/g);
-			},
-
-			/**
-			 * Returns true if the editing config directory contains spaces.
-			 * @returns {boolean}
-			 */
-			isEditExportPathConcerning: function() {
-				return !!this.configEdit?.exportDirectory?.match(/\s/g);
-			},
-
-			/**
-			 * Returns the currently 'active' screen, which is first on the stack.
-			 */
-			screen: function() {
-				return this.screenStack[0];
-			},
-
-			/**
-			 * Returns the cache size formatted as a file size.
-			 */
-			cacheSizeFormatted: function() {
-				return generics.filesize(this.cacheSize);
-			},
-
-			/**
-			 * Returns an Array of available locale keys.
-			 */
-			availableLocaleKeys: function() {
-				return Object.keys(this.availableLocale.flags);
-			},
-
-			/**
-			 * Return the locale key for the configured CASC locale.
-			 */
-			selectedLocaleKey: function() {
-				for (const [key, flag] of Object.entries(this.availableLocale.flags)) {
-					if (flag === this.config.cascLocale)
-						return key;
-				}
-
-				return 'unUN';
-			},
-
-			/**
-			 * Return the formatted duration of the selected track on the sound player.
-			 */
-			soundPlayerDurationFormatted: function() {
-				return generics.formatPlaybackSeconds(this.soundPlayerDuration);
-			},
-
-			/**
-			 * Return the formatted current seek of the selected track on the sound player.
-			 */
-			soundPlayerSeekFormatted: function() {
-				return generics.formatPlaybackSeconds(this.soundPlayerSeek * this.soundPlayerDuration);
-			},
-
-			/**
-			 * Returns the maximum amount of pages needed for the texture ribbon.
-			 * @returns {number}
-			 */
-			textureRibbonMaxPages: function() {
-				return Math.ceil(this.textureRibbonStack.length / this.textureRibbonSlotCount);
-			},
-
-			/**
-			 * Returns the texture ribbon stack array subject to paging.
-			 * @returns {Array}
-			 */
-			textureRibbonDisplay: function() {
-				const startIndex = this.textureRibbonPage * this.textureRibbonSlotCount;
-				return this.textureRibbonStack.slice(startIndex, startIndex + this.textureRibbonSlotCount);
-			}
-		},
-
-		watch: {
-			/**
-			 * Invoked when the active 'screen' is changed.
-			 * @param {string} val 
-			 */
-			screen: function(val) {
-				core.events.emit('screen-' + val);
-			},
-
-			/**
-			 * Invoked when the active loading percentage is changed.
-			 * @param {float} val 
-			 */
-			loadPct: function(val) {
-				win.setProgressBar(val);
-			},
-
-			/**
-			 * Invoked when the core CASC instance is changed.
-			 */
-			casc: function() {
-				core.events.emit('casc-source-changed');
-			}
-		}
-	});
-
-	// Log some basic information for potential diagnostics.
-	const manifest = nw.App.manifest;
-	const cpus = os.cpus();
-	log.write('wow.export has started v%s %s [%s]', manifest.version, manifest.flavour, manifest.guid);
-	log.write('Host %s (%s), CPU %s (%d cores), Memory %s / %s', os.platform, os.arch, cpus[0].model, cpus.length, generics.filesize(os.freemem), generics.filesize(os.totalmem));
-	log.write('INSTALL_PATH %s DATA_PATH %s', constants.INSTALL_PATH, constants.DATA_PATH);
-
-	// Load configuration.
-	await config.load();
-
-	// Set-up default export directory if none configured.
-	if (core.view.config.exportDirectory === '') {
-		core.view.config.exportDirectory = path.join(os.homedir(), 'wow.export');
-		log.write('No export directory set, setting to %s', core.view.config.exportDirectory);
-	}
-
-	// Set-up proper drag/drop handlers.
-	let dropStack = 0;
-	window.ondragenter = e => {
-		e.preventDefault();
-
-		// Converting local files while busy shouldn't end badly, but it seems
-		// weird to let people do this on loading screens.
-		if (core.view.isBusy)
-			return false;
-
-		dropStack++;
-
-		// We're already showing a prompt, don't re-process it.
-		if (core.view.fileDropPrompt !== null)
-			return false;
-
-		const files = e.dataTransfer.files;
-		if (files.length > 0) {
-			const handler = core.getDropHandler(files[0].path);
-			if (handler) {
-				// Since dataTransfer.files is a FileList, we need to iterate it the old fashioned way.
-				let count = 0;
-				for (const file of files) {
-					const check = file.name.toLowerCase();
-					if (handler.ext.some(ext => check.endsWith(ext)))
-						count++;
-				}
-
-				if (count > 0)
-					core.view.fileDropPrompt = handler.prompt(count);
-			} else {
-				core.view.fileDropPrompt = 'That file cannot be converted.';
-			}
-		}
-
-		return false;
-	};
-
-	window.ondrop = e => {
-		e.preventDefault();
-		core.view.fileDropPrompt = null;
-
-		const files = e.dataTransfer.files;
-		if (files.length > 0) {
-			const handler = core.getDropHandler(files[0].path);
-			if (handler) {
-				// Since dataTransfer.files is a FileList, we need to iterate it the old fashioned way.
-				const include = [];
-				for (const file of files) {
-					const check = file.name.toLowerCase();
-					if (handler.ext.some(ext => check.endsWith(ext)))
-						include.push(file.path);
-				}
-
-				if (include.length > 0)
-					handler.process(include);
-			}
-		}
-		return false;
-	};
-
-	window.ondragleave = e => {
-		e.preventDefault();
-
-		// Window drag events trigger for all elements. Ensure that there is currently
-		// nothing being dragged once the dropStack is empty.
-		dropStack--;
-		if (dropStack === 0)
-			core.view.fileDropPrompt = null;
-	};
-
-	//window.ondragover = e => { e.preventDefault(); return false; };
-	//window.ondrop = e => { e.preventDefault(); return false; };
-
-	// Load cachesize, a file used to track the overall size of the cache directory
-	// without having to calculate the real size before showing to users. Fast and reliable.
-	fsp.readFile(constants.CACHE.SIZE, 'utf8').then(data => {
-		core.view.cacheSize = Number(data) || 0;
-	}).catch(() => {}).finally(() => {
-		let updateTimer = -1;
-
-		// Create a watcher programmatically *after* assigning the initial value
-		// to prevent a needless file write by triggering itself during init.
-		core.view.$watch('cacheSize', function(nv) {
-			// Clear any existing timer running.
-			clearTimeout(updateTimer);
-
-			// We buffer this call by SIZE_UPDATE_DELAY so that we're not writing
-			// to the file constantly during heavy cache usage. Postponing until
-			// next tick would not help due to async and potential IO/net delay.
-			updateTimer = setTimeout(() => {
-				fsp.writeFile(constants.CACHE.SIZE, nv.toString(), 'utf8');
-			}, constants.CACHE.SIZE_UPDATE_DELAY);
-		});
-	});
-
-	// Load/update BLTE decryption keys.
-	tactKeys.load();
-
-	// Check for updates (without blocking).
-	if (BUILD_RELEASE) {
-		updater.checkForUpdates().then(updateAvailable => {
-			if (updateAvailable) {
-				// Update is available, prompt to update. If user declines,
-				// begin checking the local Blender add-on version.
-				core.setToast('info', 'A new update is available. You should update, it\'s probably really cool!', {
-					'Update Now': () => updater.applyUpdate(),
-					'Maybe Later': () => blender.checkLocalVersion()
-				}, -1, false);
-			} else {
-				// No update available, start checking Blender add-on.
-				blender.checkLocalVersion();
-			}
-		});
-	} else {
-		// Debug mode, go straight to Blender add-on check.
-		blender.checkLocalVersion();
-	}
-
-	// Load the changelog when the user opens the screen.
-	core.events.on('screen-changelog', () => {
-		setImmediate(async () => {
-			const element = document.getElementById('changelog-text');
-
-			if (BUILD_RELEASE) {
-				try {
-					const text = await fsp.readFile('./src/CHANGELOG.md', 'utf8');
-					element.textContent = text;
-				} catch (e) {
-					element.textContent = 'Error loading changelog';
-				}
-			} else {
-				element.textContent = 'Cannot load changelog in DEBUG mode';
-			}
-		});
-	});
-
-	// Set source select as the currently active interface screen.
-	core.view.setScreen('source-select');
-
-	// Initiate RCP.
-	core.rcp = new RCPServer();
-	core.rcp.load();
+/*!
+	wow.export (https://github.com/Kruithne/wow.export)
+	Authors: Kruithne <kruithne@gmail.com>
+	License: MIT
+ */
+
+// BUILD_RELEASE will be set globally by Terser during bundling allowing us
+// to discern a production build. However, for debugging builds it will throw
+// a ReferenceError without the following check. Any code that only runs when
+// BUILD_RELEASE is set to false will be removed as dead-code during compile.
+BUILD_RELEASE = typeof BUILD_RELEASE !== 'undefined';
+
+/**
+ * crash() is used to inform the user that the application has exploded.
+ * It is purposely global and primitive as we have no idea what state
+ * the application will be in when it is called.
+ * @param {string} errorCode
+ * @param {string} errorText
+ */
+let isCrashed = false;
+crash = (errorCode, errorText) => {
+	// Prevent a never-ending cycle of depression.
+	if (isCrashed)
+		return;
+
+	isCrashed = true;
+
+	// Replace the entire markup with just that from the <noscript> block.
+	const errorMarkup = document.querySelector('noscript').innerHTML;
+	const body = document.querySelector('body');
+	body.innerHTML = errorMarkup;
+
+	// Keep the logo, because that's cool.
+	const logo = document.createElement('div');
+	logo.setAttribute('id', 'logo-background');
+	document.body.appendChild(logo);
+
+	const setText = (id, text) => document.querySelector(id).textContent = text;
+
+	// Show build version/flavour/ID.
+	const manifest = nw.App.manifest;
+	setText('#crash-screen-version', 'v' + manifest.version);
+	setText('#crash-screen-flavour', manifest.flavour);
+	setText('#crash-screen-build', manifest.guid);
+
+	// Display our error code/text.
+	setText('#crash-screen-text-code', errorCode);
+	setText('#crash-screen-text-message', errorText);
+
+	// getErrorDump is set as a global function by the log module.
+	// This is used to get the contents of the runtime log without depending on the module.
+	if (typeof getErrorDump === 'function')
+		getErrorDump().then(data => setText('#crash-screen-log', data));
+
+	// If we can, emit a global event to the application informing of the crash.
+	if (core)
+		core.events.emit('crash');
+};
+
+// Debugging reloader.
+if (!BUILD_RELEASE) {
+	window.addEventListener('keyup', e => {
+		if (e.code === 'F5')
+			chrome.runtime.reload();
+	});
+}
+
+// Register crash handlers.
+process.on('unhandledRejection', e => crash('ERR_UNHANDLED_REJECTION', e.message));
+process.on('uncaughtException', e => crash('ERR_UNHANDLED_EXCEPTION', e.message));
+
+// Imports
+const os = require('os');
+const path = require('path');
+const constants = require('./js/constants');
+const generics = require('./js/generics');
+const updater = require('./js/updater');
+const core = require('./js/core');
+const listfile = require('./js/casc/listfile');
+const log = require('./js/log');
+const config = require('./js/config');
+const tactKeys = require('./js/casc/tact-keys');
+const blender = require('./js/blender');
+const fsp = require('fs').promises;
+const TestRunner = require('./js/iat/test-runner');
+const ExportHelper = require('./js/casc/export-helper');
+const ExternalLinks = require('./js/external-links');
+const textureRibbon = require('./js/ui/texture-ribbon');
+
+require('./js/components/listbox');
+require('./js/components/listboxb');
+require('./js/components/itemlistbox');
+require('./js/components/checkboxlist');
+require('./js/components/menu-button');
+require('./js/components/file-field');
+require('./js/components/slider');
+require('./js/components/model-viewer');
+require('./js/components/map-viewer');
+require('./js/components/data-table');
+require('./js/components/resize-layer');
+require('./js/components/context-menu');
+
+const TabTextures = require('./js/ui/tab-textures');
+const TabItems = require('./js/ui/tab-items');
+require('./js/ui/source-select');
+require('./js/ui/tab-audio');
+require('./js/ui/tab-videos');
+require('./js/ui/tab-text.js');
+require('./js/ui/tab-models');
+require('./js/ui/tab-maps');
+require('./js/ui/tab-items');
+require('./js/ui/tab-db2');
+
+const RCPServer = require('./js/rcp/rcp-server');
+
+const win = nw.Window.get();
+win.setProgressBar(-1); // Reset taskbar progress in-case it's stuck.
+win.on('close', () => process.exit()); // Ensure we exit when window is closed.
+
+// Prevent files from being dropped onto the window. These are over-written
+// later but we disable here to prevent them working if init fails.
+window.ondragover = e => { e.preventDefault(); return false; };
+window.ondrop = e => { e.preventDefault(); return false; };
+
+// Launch DevTools for debug builds.
+if (!BUILD_RELEASE)
+	win.showDevTools();
+
+// Force all links to open in the users default application.
+document.addEventListener('click', function(e) {
+	if (!e.target.matches('[data-external]'))
+		return;
+
+	e.preventDefault();
+	ExternalLinks.open(e.target.getAttribute('data-external'));
+});
+
+(async () => {
+	// Wait for the DOM to be loaded.
+	if (document.readyState === 'loading')
+		await new Promise(resolve => document.addEventListener('DOMContentLoaded', resolve));
+
+	// Append the application version to the title bar.
+	document.title += ' v' + nw.App.manifest.version;
+
+	// Interlink error handling for Vue.
+	Vue.config.errorHandler = err => crash('ERR_VUE', err.message);
+
+	// Initialize Vue.
+	core.view = new Vue({
+		el: '#container',
+		data: core.view,
+		methods: {
+			/**
+			 * Invoked when the user chooses to manually install the Blender add-on.
+			 */
+			openBlenderAddonFolder: function() {
+				blender.openAddonDirectory();
+			},
+
+			/**
+			 * Invoked when the user chooses to automatically install the Blender add-on.
+			 */
+			installBlenderAddon: function() {
+				blender.startAutomaticInstall();
+			},
+
+			/**
+			 * Opens the runtime application log from the application data directory.
+			 */
+			openRuntimeLog() {
+				log.openRuntimeLog();
+			},
+
+			/**
+			 * Initiate the integration tests.
+			 */
+			async runIntegrationTests() {
+				this.setScreen('loading', true);
+
+				this.loadingTitle = 'Running integration tests...';
+				this.loadingProgress = 'Initializing';
+				this.loadPct = 0;
+
+				const runner = new TestRunner();
+				await runner.run();
+
+				this.showPreviousScreen();
+				core.setToast('success', 'Integration tests have completed, see runtime log for results.', { 'View Log': () => log.openRuntimeLog() });
+
+				// Reset the load progress (to hide Windows taskbar progress).
+				this.loadPct = -1;
+			},
+
+			/**
+			 * Mark all WMO groups to the given state.
+			 * @param {boolean} state 
+			 */
+			setAllWMOGroups: function(state) {
+				if (this.modelViewerWMOGroups) {
+					for (const node of this.modelViewerWMOGroups)
+						node.checked = state;
+				}
+			},
+
+			/**
+			 * Mark all geosets to the given state.
+			 * @param {boolean} state 
+			 */
+			setAllGeosets: function(state) {
+				if (this.modelViewerGeosets) {
+					for (const node of this.modelViewerGeosets)
+						node.checked = state;
+				}
+			},
+
+			/**
+			 * Mark all item types to the given state.
+			 * @param {boolean} state 
+			 */
+			setAllItemTypes: function(state) {
+				for (const entry of this.itemViewerTypeMask)
+					entry.checked = state;
+			},
+
+			/**
+			 * Return a tag for a given product.
+			 * @param {string} product 
+			 */
+			getProductTag: function(product) {
+				const entry = constants.PRODUCTS.find(e => e.product === product);
+				return entry ? entry.tag : 'Unknown';
+			},
+
+			/**
+			 * Set the currently active screen.
+			 * If `preserve` is true, the current screen ID will be pushed further onto the stack.
+			 * showPreviousScreen() can be used to return to it. If false, overwrites screenStack[0].
+			 * @param {string} screenID 
+			 * @param {boolean} preserve
+			 */
+			setScreen: function(screenID, preserve = false) {
+				this.loadPct = -1; // Ensure we reset if coming from a loading screen.
+				
+				if (preserve) {
+					if (this.screenStack[0] !== screenID)
+						this.screenStack.unshift(screenID);
+				} else {
+					this.$set(this.screenStack, 0, screenID);
+				}
+			},
+
+			/**
+			 * Show the loading screen with a given message.
+			 * @param {string} text Defaults to 'Loading, please wait'
+			 */
+			showLoadScreen: function(text) {
+				this.setScreen('loading');
+				this.loadingTitle = text || 'Loading, please wait...';
+			},
+
+			/**
+			 * Remove the active screen from the screen stack, effectively returning to the
+			 * 'previous' screen. Has no effect if there are no more screens in the stack.
+			 */
+			showPreviousScreen: function() {
+				if (this.screenStack.length > 1)
+					this.screenStack.shift();
+			},
+
+			/**
+			 * Invoked when a toast option is clicked.
+			 * The tag is passed to our global event emitter.
+			 * @param {string} tag 
+			 */
+			handleToastOptionClick: function(func) {
+				this.toast = null;
+				
+				if (typeof func === 'function')
+					func();
+			},
+
+			/**
+			 * Invoked when a user cancels a model override filter.
+			 */
+			removeOverrideModels: function() {
+				this.overrideModelList = [];
+				this.overrideModelName = '';
+			},
+
+			/**
+			 * Invoked when a user cancels a texture override filter.
+			 */
+			removeOverrideTextures: function() {
+				this.overrideTextureList = [];
+				this.overrideTextureName = '';
+			},
+
+			/**
+			 * Invoked when the user manually selects a CDN region.
+			 * @param {object} region 
+			 */
+			setSelectedCDN: function(region) {
+				this.selectedCDNRegion = region;
+				this.lockCDNRegion = true;
+				this.config.sourceSelectUserRegion = region.tag;
+			},
+
+			/**
+			 * Emit an event using the global event emitter.
+			 * @param {string} tag
+			 * @param {object} event
+			 */
+			click: function(tag, event, ...params) {
+				if (!event.target.classList.contains('disabled'))
+					core.events.emit('click-' + tag, ...params);
+			},
+
+			/**
+			 * Pass-through function to emit events from reactive markup.
+			 * @param {string} tag 
+			 * @param  {...any} params 
+			 */
+			emit: function(tag, ...params) {
+				core.events.emit(tag, ...params);
+			},
+
+			/**
+			 * Hide the toast bar.
+			 * @param {boolean} userCancel
+			 */
+			hideToast: function(userCancel = false) {
+				core.hideToast(userCancel)
+			},
+
+			/**
+			 * Restart the application.
+			 */
+			restartApplication: function() {
+				chrome.runtime.reload();
+			},
+
+			/**
+			 * Invoked when the texture ribbon element on the model viewer
+			 * fires a resize event.
+			 */
+			onTextureRibbonResize: function(width) {
+				textureRibbon.onResize(width);
+			},
+
+			/**
+			 * Switches to the textures tab and filters for the given file.
+			 * @param {number} fileDataID 
+			 */
+			goToTexture: function(fileDataID) {
+				const view = core.view;
+				view.setScreen('tab-textures');
+
+				// Directly preview the requested file, even if it's not in the listfile.
+				TabTextures.previewTextureByID(fileDataID);
+
+				// Since we're doing a direct preview, we need to reset the users current
+				// selection, so if they hit export, they get the expected result.
+				view.selectionTextures.splice(0);
+
+				// Despite direct preview, *attempt* to filter for the file as well.
+				if (view.config.listfileShowFileDataIDs) {
+					// If the user has fileDataIDs shown, filter by that.
+					if (view.config.regexFilters)
+						view.userInputFilterTextures = '\\[' + fileDataID + '\\]';
+					else
+						view.userInputFilterTextures = '[' + fileDataID + ']';
+				} else {
+					// Without fileDataIDs, lookup the texture name and filter by that.
+					const fileName = listfile.getByID(fileDataID);
+					if (fileName !== undefined)
+						view.userInputFilterTextures = listfile.getByID(fileName);
+					else if (view.config.enableUnknownFiles)
+						view.userInputFilterTextures = listfile.formatUnknownFile(fileDataID, '.blp');
+				}
+			},
+
+			/**
+			 * Copy given data as text to the system clipboard.
+			 * @param {string} data 
+			 */
+			copyToClipboard: function(data) {
+				nw.Clipboard.get().set(data.toString(), 'text');
+			},
+
+			/**
+			 * Get the external export path for a given file.
+			 * @param {string} file 
+			 * @returns {string}
+			 */
+			getExportPath: function(file) {
+				return ExportHelper.getExportPath(file);
+			},
+
+			/**
+			 * Returns a reference to the external links module.
+			 * @returns {ExternalLinks}
+			 */
+			getExternalLink: function() {
+				return ExternalLinks;
+			},
+
+			/**
+			 * Invoked when the user selects the models button on an item.
+			 * @param {object} item 
+			 */
+			viewModels: function(item) {
+				TabItems.viewItemModels(item);
+			},
+
+			/**
+			 * Invoked when the user selects the textures button on an item.
+			 * @param {object} item 
+			 */
+			viewTextures: function(item) {
+				TabItems.viewItemTextures(item);
+			}
+		},
+
+		computed: {
+			/**
+			 * Returns true if the export directory contains spaces.
+			 * @returns {boolean}
+			 */
+			isExportPathConcerning: function() {
+				return !!this.config?.exportDirectory?.match(/\s/g);
+			},
+
+			/**
+			 * Returns true if the editing config directory contains spaces.
+			 * @returns {boolean}
+			 */
+			isEditExportPathConcerning: function() {
+				return !!this.configEdit?.exportDirectory?.match(/\s/g);
+			},
+
+			/**
+			 * Returns the currently 'active' screen, which is first on the stack.
+			 */
+			screen: function() {
+				return this.screenStack[0];
+			},
+
+			/**
+			 * Returns the cache size formatted as a file size.
+			 */
+			cacheSizeFormatted: function() {
+				return generics.filesize(this.cacheSize);
+			},
+
+			/**
+			 * Returns an Array of available locale keys.
+			 */
+			availableLocaleKeys: function() {
+				return Object.keys(this.availableLocale.flags);
+			},
+
+			/**
+			 * Return the locale key for the configured CASC locale.
+			 */
+			selectedLocaleKey: function() {
+				for (const [key, flag] of Object.entries(this.availableLocale.flags)) {
+					if (flag === this.config.cascLocale)
+						return key;
+				}
+
+				return 'unUN';
+			},
+
+			/**
+			 * Return the formatted duration of the selected track on the sound player.
+			 */
+			soundPlayerDurationFormatted: function() {
+				return generics.formatPlaybackSeconds(this.soundPlayerDuration);
+			},
+
+			/**
+			 * Return the formatted current seek of the selected track on the sound player.
+			 */
+			soundPlayerSeekFormatted: function() {
+				return generics.formatPlaybackSeconds(this.soundPlayerSeek * this.soundPlayerDuration);
+			},
+
+			/**
+			 * Returns the maximum amount of pages needed for the texture ribbon.
+			 * @returns {number}
+			 */
+			textureRibbonMaxPages: function() {
+				return Math.ceil(this.textureRibbonStack.length / this.textureRibbonSlotCount);
+			},
+
+			/**
+			 * Returns the texture ribbon stack array subject to paging.
+			 * @returns {Array}
+			 */
+			textureRibbonDisplay: function() {
+				const startIndex = this.textureRibbonPage * this.textureRibbonSlotCount;
+				return this.textureRibbonStack.slice(startIndex, startIndex + this.textureRibbonSlotCount);
+			}
+		},
+
+		watch: {
+			/**
+			 * Invoked when the active 'screen' is changed.
+			 * @param {string} val 
+			 */
+			screen: function(val) {
+				core.events.emit('screen-' + val);
+			},
+
+			/**
+			 * Invoked when the active loading percentage is changed.
+			 * @param {float} val 
+			 */
+			loadPct: function(val) {
+				win.setProgressBar(val);
+			},
+
+			/**
+			 * Invoked when the core CASC instance is changed.
+			 */
+			casc: function() {
+				core.events.emit('casc-source-changed');
+			}
+		}
+	});
+
+	// Log some basic information for potential diagnostics.
+	const manifest = nw.App.manifest;
+	const cpus = os.cpus();
+	log.write('wow.export has started v%s %s [%s]', manifest.version, manifest.flavour, manifest.guid);
+	log.write('Host %s (%s), CPU %s (%d cores), Memory %s / %s', os.platform, os.arch, cpus[0].model, cpus.length, generics.filesize(os.freemem), generics.filesize(os.totalmem));
+	log.write('INSTALL_PATH %s DATA_PATH %s', constants.INSTALL_PATH, constants.DATA_PATH);
+
+	// Load configuration.
+	await config.load();
+
+	// Set-up default export directory if none configured.
+	if (core.view.config.exportDirectory === '') {
+		core.view.config.exportDirectory = path.join(os.homedir(), 'wow.export');
+		log.write('No export directory set, setting to %s', core.view.config.exportDirectory);
+	}
+
+	// Set-up proper drag/drop handlers.
+	let dropStack = 0;
+	window.ondragenter = e => {
+		e.preventDefault();
+
+		// Converting local files while busy shouldn't end badly, but it seems
+		// weird to let people do this on loading screens.
+		if (core.view.isBusy)
+			return false;
+
+		dropStack++;
+
+		// We're already showing a prompt, don't re-process it.
+		if (core.view.fileDropPrompt !== null)
+			return false;
+
+		const files = e.dataTransfer.files;
+		if (files.length > 0) {
+			const handler = core.getDropHandler(files[0].path);
+			if (handler) {
+				// Since dataTransfer.files is a FileList, we need to iterate it the old fashioned way.
+				let count = 0;
+				for (const file of files) {
+					const check = file.name.toLowerCase();
+					if (handler.ext.some(ext => check.endsWith(ext)))
+						count++;
+				}
+
+				if (count > 0)
+					core.view.fileDropPrompt = handler.prompt(count);
+			} else {
+				core.view.fileDropPrompt = 'That file cannot be converted.';
+			}
+		}
+
+		return false;
+	};
+
+	window.ondrop = e => {
+		e.preventDefault();
+		core.view.fileDropPrompt = null;
+
+		const files = e.dataTransfer.files;
+		if (files.length > 0) {
+			const handler = core.getDropHandler(files[0].path);
+			if (handler) {
+				// Since dataTransfer.files is a FileList, we need to iterate it the old fashioned way.
+				const include = [];
+				for (const file of files) {
+					const check = file.name.toLowerCase();
+					if (handler.ext.some(ext => check.endsWith(ext)))
+						include.push(file.path);
+				}
+
+				if (include.length > 0)
+					handler.process(include);
+			}
+		}
+		return false;
+	};
+
+	window.ondragleave = e => {
+		e.preventDefault();
+
+		// Window drag events trigger for all elements. Ensure that there is currently
+		// nothing being dragged once the dropStack is empty.
+		dropStack--;
+		if (dropStack === 0)
+			core.view.fileDropPrompt = null;
+	};
+
+	//window.ondragover = e => { e.preventDefault(); return false; };
+	//window.ondrop = e => { e.preventDefault(); return false; };
+
+	// Load cachesize, a file used to track the overall size of the cache directory
+	// without having to calculate the real size before showing to users. Fast and reliable.
+	fsp.readFile(constants.CACHE.SIZE, 'utf8').then(data => {
+		core.view.cacheSize = Number(data) || 0;
+	}).catch(() => {}).finally(() => {
+		let updateTimer = -1;
+
+		// Create a watcher programmatically *after* assigning the initial value
+		// to prevent a needless file write by triggering itself during init.
+		core.view.$watch('cacheSize', function(nv) {
+			// Clear any existing timer running.
+			clearTimeout(updateTimer);
+
+			// We buffer this call by SIZE_UPDATE_DELAY so that we're not writing
+			// to the file constantly during heavy cache usage. Postponing until
+			// next tick would not help due to async and potential IO/net delay.
+			updateTimer = setTimeout(() => {
+				fsp.writeFile(constants.CACHE.SIZE, nv.toString(), 'utf8');
+			}, constants.CACHE.SIZE_UPDATE_DELAY);
+		});
+	});
+
+	// Load/update BLTE decryption keys.
+	tactKeys.load();
+
+	// Check for updates (without blocking).
+	if (BUILD_RELEASE) {
+		updater.checkForUpdates().then(updateAvailable => {
+			if (updateAvailable) {
+				// Update is available, prompt to update. If user declines,
+				// begin checking the local Blender add-on version.
+				core.setToast('info', 'A new update is available. You should update, it\'s probably really cool!', {
+					'Update Now': () => updater.applyUpdate(),
+					'Maybe Later': () => blender.checkLocalVersion()
+				}, -1, false);
+			} else {
+				// No update available, start checking Blender add-on.
+				blender.checkLocalVersion();
+			}
+		});
+	} else {
+		// Debug mode, go straight to Blender add-on check.
+		blender.checkLocalVersion();
+	}
+
+	// Load the changelog when the user opens the screen.
+	core.events.on('screen-changelog', () => {
+		setImmediate(async () => {
+			const element = document.getElementById('changelog-text');
+
+			if (BUILD_RELEASE) {
+				try {
+					const text = await fsp.readFile('./src/CHANGELOG.md', 'utf8');
+					element.textContent = text;
+				} catch (e) {
+					element.textContent = 'Error loading changelog';
+				}
+			} else {
+				element.textContent = 'Cannot load changelog in DEBUG mode';
+			}
+		});
+	});
+
+	// Set source select as the currently active interface screen.
+	core.view.setScreen('source-select');
+
+	// Initiate RCP.
+	core.rcp = new RCPServer();
+	core.rcp.load();
 })();